# Nimbus
# Copyright (c) 2018 Status Research & Development GmbH
# Licensed under either of
#  * Apache License, version 2.0, ([LICENSE-APACHE](LICENSE-APACHE) or http://www.apache.org/licenses/LICENSE-2.0)
#  * MIT license ([LICENSE-MIT](LICENSE-MIT) or http://opensource.org/licenses/MIT)
# at your option. This file may not be copied, modified, or distributed except according to those terms.

import
  sequtils, strformat, tables,
  chronicles, eth_common, nimcrypto, rlp, eth_trie/[hexary, memdb],
  ../constants, ../errors, ../validation, ../account

logScope:
  topics = "state_db"

type
  AccountStateDB* = ref object
    trie: SecureHexaryTrie

proc rootHash*(accountDb: AccountStateDB): KeccakHash =
  accountDb.trie.rootHash

# proc `rootHash=`*(db: var AccountStateDB, value: string) =
# TODO: self.Trie.rootHash = value

proc newAccountStateDB*(backingStore: TrieDatabaseRef,
                        root: KeccakHash, readOnly: bool = false): AccountStateDB =
  result.new()
  result.trie = initSecureHexaryTrie(backingStore, root)

template createRangeFromAddress(address: EthAddress): ByteRange =
  ## XXX: The name of this proc is intentionally long, because it
  ## performs a memory allocation and data copying that may be eliminated
  ## in the future. Avoid renaming it to something similar as `toRange`, so
  ## it can remain searchable in the code.
  toRange(@address)

proc getAccount(db: AccountStateDB, address: EthAddress): Account =
  let recordFound = db.trie.get(createRangeFromAddress address)
  if recordFound.len > 0:
    result = rlp.decode(recordFound, Account)
  else:
    result = newAccount()

proc setAccount*(db: AccountStateDB, address: EthAddress, account: Account) =
  db.trie.put createRangeFromAddress(address), rlp.encode(account)

proc getCodeHash*(db: AccountStateDB, address: EthAddress): Hash256 =
  let account = db.getAccount(address)
  result = account.codeHash

proc getBalance*(db: AccountStateDB, address: EthAddress): UInt256 =
  let account = db.getAccount(address)
  account.balance

proc setBalance*(db: var AccountStateDB, address: EthAddress, balance: UInt256) =
  var account = db.getAccount(address)
  account.balance = balance
  db.setAccount(address, account)

proc deltaBalance*(db: var AccountStateDB, address: EthAddress, delta: UInt256) =
  db.setBalance(address, db.getBalance(address) + delta)

template createTrieKeyFromSlot(slot: UInt256): ByteRange =
  # XXX: This is too expensive. Similar to `createRangeFromAddress`
  # Converts a number to hex big-endian representation including
  # prefix and leading zeros:
  @(slot.toByteArrayBE).toRange
  # Original py-evm code:
  # pad32(int_to_big_endian(slot))
  # morally equivalent to toByteRange_Unnecessary but with different types

template getAccountTrie(stateDb: AccountStateDB, account: Account): auto =
  initSecureHexaryTrie(HexaryTrie(stateDb.trie).db, account.storageRoot)

proc setStorage*(db: var AccountStateDB,
                 address: EthAddress,
                 slot: UInt256, value: UInt256) =
  #validateGte(value, 0, title="Storage Value")
  #validateGte(slot, 0, title="Storage Slot")

  var account = db.getAccount(address)
  var accountTrie = getAccountTrie(db, account)
  let slotAsKey = createTrieKeyFromSlot slot

  if value > 0:
    let encodedValue = rlp.encode value
    accountTrie.put(slotAsKey, encodedValue)
  else:
    accountTrie.del(slotAsKey)

  account.storageRoot = accountTrie.rootHash
  db.setAccount(address, account)

proc getStorage*(db: AccountStateDB, address: EthAddress, slot: UInt256): (UInt256, bool) =
  let
    account = db.getAccount(address)
    slotAsKey = createTrieKeyFromSlot slot
    accountTrie = getAccountTrie(db, account)

  let
    foundRecord = accountTrie.get(slotAsKey)

  if foundRecord.len > 0:
    result = (rlp.decode(foundRecord, UInt256), true)
  else:
    result = (0.u256, false)

proc setNonce*(db: var AccountStateDB, address: EthAddress, newNonce: AccountNonce) =
  var account = db.getAccount(address)
  if newNonce != account.nonce:
    account.nonce = newNonce
    db.setAccount(address, account)

proc getNonce*(db: AccountStateDB, address: EthAddress): AccountNonce =
  let account = db.getAccount(address)
  account.nonce

proc toByteRange_Unnecessary*(h: KeccakHash): ByteRange =
  ## XXX: Another proc used to mark unnecessary conversions it the code
  var s = @(h.data)
  return s.toRange

proc setCode*(db: var AccountStateDB, address: EthAddress, code: ByteRange) =
  var account = db.getAccount(address)
  let newCodeHash = keccak256.digest code.toOpenArray
  if newCodeHash != account.codeHash:
    account.codeHash = newCodeHash
    # XXX: this uses the journaldb in py-evm
    # Breaks state hash root calculations
    # db.trie.put(account.codeHash.toByteRange_Unnecessary, code)
    db.setAccount(address, account)

proc getCode*(db: AccountStateDB, address: EthAddress): ByteRange =
  let codeHash = db.getCodeHash(address)
  result = db.trie.get(codeHash.toByteRange_Unnecessary)

proc hasCodeOrNonce*(account: AccountStateDB, address: EthAddress): bool {.inline.} =
  account.getNonce(address) != 0 or account.getCodeHash(address) != EMPTY_SHA3

proc dumpAccount*(db: AccountStateDB, addressS: string): string =
  let address = addressS.parseAddress
  return fmt"{addressS}: Storage: {db.getStorage(address, 0.u256)}; getAccount: {db.getAccount address}"
<<<<<<< HEAD

proc hasCodeOrNonce*(account: AccountStateDB, address: EthAddress): bool {.inline.} =
  account.getNonce(address) != 0 or account.getCodeHash(address) != EMPTY_SHA3
=======
>>>>>>> 69befaf4
<|MERGE_RESOLUTION|>--- conflicted
+++ resolved
@@ -141,9 +141,3 @@
 proc dumpAccount*(db: AccountStateDB, addressS: string): string =
   let address = addressS.parseAddress
   return fmt"{addressS}: Storage: {db.getStorage(address, 0.u256)}; getAccount: {db.getAccount address}"
-<<<<<<< HEAD
-
-proc hasCodeOrNonce*(account: AccountStateDB, address: EthAddress): bool {.inline.} =
-  account.getNonce(address) != 0 or account.getCodeHash(address) != EMPTY_SHA3
-=======
->>>>>>> 69befaf4
